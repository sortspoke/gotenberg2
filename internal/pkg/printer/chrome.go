package printer

import (
	"context"
	"encoding/json"
	"fmt"
	"io/ioutil"
	"strings"
	"time"

	"github.com/mafredri/cdp"
	"github.com/mafredri/cdp/devtool"
	"github.com/mafredri/cdp/protocol/network"
	"github.com/mafredri/cdp/protocol/page"
	"github.com/mafredri/cdp/protocol/target"
	"github.com/mafredri/cdp/rpcc"
	"github.com/thecodingmachine/gotenberg/internal/pkg/conf"
	"github.com/thecodingmachine/gotenberg/internal/pkg/xcontext"
	"github.com/thecodingmachine/gotenberg/internal/pkg/xerror"
	"github.com/thecodingmachine/gotenberg/internal/pkg/xlog"
	"github.com/thecodingmachine/gotenberg/internal/pkg/xtime"
	"golang.org/x/sync/errgroup"
)

type chromePrinter struct {
	logger xlog.Logger
	url    string
	opts   ChromePrinterOptions
}

// ChromePrinterOptions helps customizing the
// Google Chrome Printer behaviour.
type ChromePrinterOptions struct {
<<<<<<< HEAD
	WaitTimeout  float64
	WaitDelay    float64
	HeaderHTML   string
	FooterHTML   string
	PaperWidth   float64
	PaperHeight  float64
	MarginTop    float64
	MarginBottom float64
	MarginLeft   float64
	MarginRight  float64
	Landscape    bool
	PageRanges   string
=======
	WaitTimeout       float64
	WaitDelay         float64
	HeaderHTML        string
	FooterHTML        string
	PaperWidth        float64
	PaperHeight       float64
	MarginTop         float64
	MarginBottom      float64
	MarginLeft        float64
	MarginRight       float64
	Landscape         bool
	RpccBufferSize    int64
	CustomHTTPHeaders map[string]string
>>>>>>> 23eacaa7
}

// DefaultChromePrinterOptions returns the default
// Google Chrome Printer options.
func DefaultChromePrinterOptions(config conf.Config) ChromePrinterOptions {
	const defaultHeaderFooterHTML string = "<html><head></head><body></body></html>"
	return ChromePrinterOptions{
<<<<<<< HEAD
		WaitTimeout:  config.DefaultWaitTimeout(),
		WaitDelay:    0.0,
		HeaderHTML:   defaultHeaderFooterHTML,
		FooterHTML:   defaultHeaderFooterHTML,
		PaperWidth:   8.27,
		PaperHeight:  11.7,
		MarginTop:    1.0,
		MarginBottom: 1.0,
		MarginLeft:   1.0,
		MarginRight:  1.0,
		Landscape:    false,
		PageRanges:   "",
=======
		WaitTimeout:       config.DefaultWaitTimeout(),
		WaitDelay:         0.0,
		HeaderHTML:        defaultHeaderFooterHTML,
		FooterHTML:        defaultHeaderFooterHTML,
		PaperWidth:        8.27,
		PaperHeight:       11.7,
		MarginTop:         1.0,
		MarginBottom:      1.0,
		MarginLeft:        1.0,
		MarginRight:       1.0,
		Landscape:         false,
		RpccBufferSize:    config.DefaultGoogleChromeRpccBufferSize(),
		CustomHTTPHeaders: make(map[string]string),
>>>>>>> 23eacaa7
	}
}

// nolint: gochecknoglobals
var lockChrome = make(chan struct{}, 1)

const maxDevtConnections int = 5

// nolint: gochecknoglobals
var devtConnections int

func (p chromePrinter) Print(destination string) error {
	const op string = "printer.chromePrinter.Print"
	logOptions(p.logger, p.opts)
	ctx, cancel := xcontext.WithTimeout(p.logger, p.opts.WaitTimeout+p.opts.WaitDelay)
	defer cancel()
	resolver := func() error {
		devt, err := devtool.New("http://localhost:9222").Version(ctx)
		if err != nil {
			return err
		}
		// connect to WebSocket URL (page) that speaks the Chrome DevTools Protocol.
		devtConn, err := rpcc.DialContext(ctx, devt.WebSocketDebuggerURL)
		if err != nil {
			return err
		}
		defer devtConn.Close() // nolint: errcheck
		// create a new CDP Client that uses conn.
		devtClient := cdp.NewClient(devtConn)
		newContextTarget, err := devtClient.Target.CreateBrowserContext(ctx)
		if err != nil {
			return err
		}
		/*
			close the browser context when done.
			we're not using the "default" context
			as it may timeout before actually closing
			the browser context.
			see: https://github.com/mafredri/cdp/issues/101#issuecomment-524533670
		*/
		disposeBrowserContextArgs := target.NewDisposeBrowserContextArgs(newContextTarget.BrowserContextID)
		defer devtClient.Target.DisposeBrowserContext(context.Background(), disposeBrowserContextArgs) // nolint: errcheck
		// create a new blank target with the new browser context.
		createTargetArgs := target.
			NewCreateTargetArgs("about:blank").
			SetBrowserContextID(newContextTarget.BrowserContextID)
		newTarget, err := devtClient.Target.CreateTarget(ctx, createTargetArgs)
		if err != nil {
			return err
		}
		// connect the client to the new target.
		newTargetWsURL := fmt.Sprintf("ws://127.0.0.1:9222/devtools/page/%s", newTarget.TargetID)
		newContextConn, err := rpcc.DialContext(
			ctx,
			newTargetWsURL,
			/*
				see:
				https://github.com/thecodingmachine/gotenberg/issues/108
				https://github.com/mafredri/cdp/issues/4
				https://github.com/ChromeDevTools/devtools-protocol/issues/24
			*/
			rpcc.WithWriteBufferSize(int(p.opts.RpccBufferSize)),
			rpcc.WithCompression(),
		)
		if err != nil {
			return err
		}
		defer newContextConn.Close() // nolint: errcheck
		// create a new CDP Client that uses newContextConn.
		targetClient := cdp.NewClient(newContextConn)
		/*
			close the target when done.
			we're not using the "default" context
			as it may timeout before actually closing
			the target.
			see: https://github.com/mafredri/cdp/issues/101#issuecomment-524533670
		*/
		closeTargetArgs := target.NewCloseTargetArgs(newTarget.TargetID)
		defer targetClient.Target.CloseTarget(context.Background(), closeTargetArgs) // nolint: errcheck
		// enable all events.
		if err := p.enableEvents(ctx, targetClient); err != nil {
			return err
		}
		// add custom headers (if any).
		if err := p.setCustomHTTPHeaders(ctx, targetClient); err != nil {
			return err
		}
		// listen for all events.
		if err := p.listenEvents(ctx, targetClient); err != nil {
			return err
		}
		// apply a wait delay (if any).
		if p.opts.WaitDelay > 0.0 {
			// wait for a given amount of time (useful for javascript delay).
			p.logger.DebugfOp(op, "applying a wait delay of '%.2fs'...", p.opts.WaitDelay)
			time.Sleep(xtime.Duration(p.opts.WaitDelay))
		} else {
			p.logger.DebugOp(op, "no wait delay to apply, moving on...")
		}
		printToPdfArgs := page.NewPrintToPDFArgs().
			SetPaperWidth(p.opts.PaperWidth).
			SetPaperHeight(p.opts.PaperHeight).
			SetMarginTop(p.opts.MarginTop).
			SetMarginBottom(p.opts.MarginBottom).
			SetMarginLeft(p.opts.MarginLeft).
			SetMarginRight(p.opts.MarginRight).
			SetLandscape(p.opts.Landscape).
			SetDisplayHeaderFooter(true).
			SetHeaderTemplate(p.opts.HeaderHTML).
			SetFooterTemplate(p.opts.FooterHTML).
			SetPrintBackground(true)
		if p.opts.PageRanges != "" {
			printToPdfArgs.SetPageRanges(p.opts.PageRanges)
		}
		// print the page to PDF.
		print, err := targetClient.Page.PrintToPDF(
			ctx,
			printToPdfArgs,
		)
		if err != nil {
<<<<<<< HEAD
			// TODO: find a way to check it in the handlers.
			if strings.Contains(err.Error(), "Page range syntax error") {
				return xerror.Invalid(
					op,
					fmt.Sprintf("'%s' is not a valid Google Chrome page ranges", p.opts.PageRanges),
=======
			if strings.Contains(err.Error(), "rpcc: message too large") {
				return xerror.Invalid(
					op,
					fmt.Sprintf(
						"'%d' bytes are not enough: increase the Google Chrome rpcc buffer size (up to 100 MB)",
						p.opts.RpccBufferSize,
					),
>>>>>>> 23eacaa7
					err,
				)
			}
			return err
		}
		if err := ioutil.WriteFile(destination, print.Data, 0644); err != nil {
			return err
		}
		return nil
	}
	if devtConnections < maxDevtConnections {
		p.logger.DebugOp(op, "skipping lock acquisition...")
		devtConnections++
		err := resolver()
		devtConnections--
		if err != nil {
			return xcontext.MustHandleError(
				ctx,
				xerror.New(op, err),
			)
		}
		return nil
	}
	p.logger.DebugOp(op, "waiting lock to be acquired...")
	select {
	case lockChrome <- struct{}{}:
		// lock acquired.
		p.logger.DebugOp(op, "lock acquired")
		devtConnections++
		err := resolver()
		devtConnections--
		<-lockChrome // we release the lock.
		if err != nil {
			return xcontext.MustHandleError(
				ctx,
				xerror.New(op, err),
			)
		}
		return nil
	case <-ctx.Done():
		// failed to acquire lock before
		// deadline.
		p.logger.DebugOp(op, "failed to acquire lock before context.Context deadline")
		return xcontext.MustHandleError(
			ctx,
			ctx.Err(),
		)
	}
}

func (p chromePrinter) enableEvents(ctx context.Context, client *cdp.Client) error {
	const op string = "printer.chromePrinter.enableEvents"
	// enable all the domain events that we're interested in.
	if err := runBatch(
		func() error { return client.DOM.Enable(ctx) },
		func() error { return client.Network.Enable(ctx, network.NewEnableArgs()) },
		func() error { return client.Page.Enable(ctx) },
		func() error {
			return client.Page.SetLifecycleEventsEnabled(ctx, page.NewSetLifecycleEventsEnabledArgs(true))
		},
		func() error { return client.Runtime.Enable(ctx) },
	); err != nil {
		return xerror.New(op, err)
	}
	return nil
}

func (p chromePrinter) setCustomHTTPHeaders(ctx context.Context, client *cdp.Client) error {
	const op string = "printer.chromePrinter.setCustomHTTPHeaders"
	resolver := func() error {
		if len(p.opts.CustomHTTPHeaders) == 0 {
			p.logger.DebugOp(op, "skipping custom HTTP headers as none have been provided...")
			return nil
		}
		customHTTPHeaders := make(map[string]string)
		// useless but for the logs.
		for key, value := range p.opts.CustomHTTPHeaders {
			customHTTPHeaders[key] = value
			p.logger.DebugfOp(op, "set '%s' to custom HTTP header '%s'", value, key)
		}
		b, err := json.Marshal(customHTTPHeaders)
		if err != nil {
			return err
		}
		// should always be called after client.Network.Enable.
		return client.Network.SetExtraHTTPHeaders(ctx, network.NewSetExtraHTTPHeadersArgs(b))
	}
	if err := resolver(); err != nil {
		return xerror.New(op, err)
	}
	return nil
}

func (p chromePrinter) listenEvents(ctx context.Context, client *cdp.Client) error {
	const op string = "printer.chromePrinter.listenEvents"
	resolver := func() error {
		// make sure Page events are enabled.
		if err := client.Page.Enable(ctx); err != nil {
			return err
		}
		// make sure Network events are enabled.
		if err := client.Network.Enable(ctx, nil); err != nil {
			return err
		}
		// create all clients for events.
		domContentEventFired, err := client.Page.DOMContentEventFired(ctx)
		if err != nil {
			return err
		}
		defer domContentEventFired.Close() // nolint: errcheck
		loadEventFired, err := client.Page.LoadEventFired(ctx)
		if err != nil {
			return err
		}
		defer loadEventFired.Close() // nolint: errcheck
		lifecycleEvent, err := client.Page.LifecycleEvent(ctx)
		if err != nil {
			return err
		}
		defer lifecycleEvent.Close() // nolint: errcheck
		loadingFinished, err := client.Network.LoadingFinished(ctx)
		if err != nil {
			return err
		}
		defer loadingFinished.Close() // nolint: errcheck
		if _, err := client.Page.Navigate(ctx, page.NewNavigateArgs(p.url)); err != nil {
			return err
		}
		// wait for all events.
		return runBatch(
			func() error {
				_, err := domContentEventFired.Recv()
				if err != nil {
					return err
				}
				p.logger.DebugOp(op, "event 'domContentEventFired' received")
				return nil
			},
			func() error {
				_, err := loadEventFired.Recv()
				if err != nil {
					return err
				}
				p.logger.DebugOp(op, "event 'loadEventFired' received")
				return nil
			},
			func() error {
				const networkIdleEventName string = "networkIdle"
				for {
					ev, err := lifecycleEvent.Recv()
					if err != nil {
						return err
					}
					p.logger.DebugfOp(op, "event '%s' received", ev.Name)
					if ev.Name == networkIdleEventName {
						break
					}
				}
				return nil
			},
			func() error {
				_, err := loadingFinished.Recv()
				if err != nil {
					return err
				}
				p.logger.DebugOp(op, "event 'loadingFinished' received")
				return nil
			},
		)
	}
	if err := resolver(); err != nil {
		return xerror.New(op, err)
	}
	return nil
}

func runBatch(fn ...func() error) error {
	// run all functions simultaneously and wait until
	// execution has completed or an error is encountered.
	eg := errgroup.Group{}
	for _, f := range fn {
		eg.Go(f)
	}
	return eg.Wait()
}

// Compile-time checks to ensure type implements desired interfaces.
var (
	_ = Printer(new(chromePrinter))
)<|MERGE_RESOLUTION|>--- conflicted
+++ resolved
@@ -31,20 +31,6 @@
 // ChromePrinterOptions helps customizing the
 // Google Chrome Printer behaviour.
 type ChromePrinterOptions struct {
-<<<<<<< HEAD
-	WaitTimeout  float64
-	WaitDelay    float64
-	HeaderHTML   string
-	FooterHTML   string
-	PaperWidth   float64
-	PaperHeight  float64
-	MarginTop    float64
-	MarginBottom float64
-	MarginLeft   float64
-	MarginRight  float64
-	Landscape    bool
-	PageRanges   string
-=======
 	WaitTimeout       float64
 	WaitDelay         float64
 	HeaderHTML        string
@@ -56,9 +42,9 @@
 	MarginLeft        float64
 	MarginRight       float64
 	Landscape         bool
+	PageRanges        string
 	RpccBufferSize    int64
 	CustomHTTPHeaders map[string]string
->>>>>>> 23eacaa7
 }
 
 // DefaultChromePrinterOptions returns the default
@@ -66,20 +52,6 @@
 func DefaultChromePrinterOptions(config conf.Config) ChromePrinterOptions {
 	const defaultHeaderFooterHTML string = "<html><head></head><body></body></html>"
 	return ChromePrinterOptions{
-<<<<<<< HEAD
-		WaitTimeout:  config.DefaultWaitTimeout(),
-		WaitDelay:    0.0,
-		HeaderHTML:   defaultHeaderFooterHTML,
-		FooterHTML:   defaultHeaderFooterHTML,
-		PaperWidth:   8.27,
-		PaperHeight:  11.7,
-		MarginTop:    1.0,
-		MarginBottom: 1.0,
-		MarginLeft:   1.0,
-		MarginRight:  1.0,
-		Landscape:    false,
-		PageRanges:   "",
-=======
 		WaitTimeout:       config.DefaultWaitTimeout(),
 		WaitDelay:         0.0,
 		HeaderHTML:        defaultHeaderFooterHTML,
@@ -91,9 +63,9 @@
 		MarginLeft:        1.0,
 		MarginRight:       1.0,
 		Landscape:         false,
+		PageRanges:        "",
 		RpccBufferSize:    config.DefaultGoogleChromeRpccBufferSize(),
 		CustomHTTPHeaders: make(map[string]string),
->>>>>>> 23eacaa7
 	}
 }
 
@@ -214,13 +186,14 @@
 			printToPdfArgs,
 		)
 		if err != nil {
-<<<<<<< HEAD
-			// TODO: find a way to check it in the handlers.
+			// find a way to check it in the handlers?
 			if strings.Contains(err.Error(), "Page range syntax error") {
 				return xerror.Invalid(
 					op,
 					fmt.Sprintf("'%s' is not a valid Google Chrome page ranges", p.opts.PageRanges),
-=======
+					err,
+				)
+			}
 			if strings.Contains(err.Error(), "rpcc: message too large") {
 				return xerror.Invalid(
 					op,
@@ -228,7 +201,6 @@
 						"'%d' bytes are not enough: increase the Google Chrome rpcc buffer size (up to 100 MB)",
 						p.opts.RpccBufferSize,
 					),
->>>>>>> 23eacaa7
 					err,
 				)
 			}
